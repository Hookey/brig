package client_test

import (
	"bytes"
	"io"
	"io/ioutil"
	"sort"
	"testing"

<<<<<<< HEAD
	"github.com/sahib/brig/client"
	"github.com/sahib/brig/client/clienttest"
=======
	"github.com/sahib/brig/repo"
	"github.com/sahib/brig/server"
	"github.com/sahib/brig/repo/hints"
>>>>>>> 4b5928da
	colorLog "github.com/sahib/brig/util/log"
	"github.com/sahib/brig/util/testutil"
	log "github.com/sirupsen/logrus"
	"github.com/stretchr/testify/require"
)

func init() {
	log.SetLevel(log.WarnLevel)
	log.SetFormatter(&colorLog.FancyLogFormatter{
		UseColors: true,
	})
}

func stringify(err error) string {
	if err == nil {
		return ""
	}

	return err.Error()
}

<<<<<<< HEAD
func withDaemon(t *testing.T, name string, fn func(ctl *client.Client)) {
	require.NoError(
		t,
		clienttest.WithDaemon(name, func(ctl *client.Client) error {
			fn(ctl)
			return nil
		}),
=======
func withDaemon(t *testing.T, name string, fn func(ctl *Client)) {
	repoPath, err := ioutil.TempDir("", "brig-client-repo")
	require.Nil(t, err)

	defer func() {
		// Somehow there is race condition between 
		// srv.Close() from the defer at the very end 
		// os.RemoveAll(repoPath).
		// Theoretically, `go` should have closed server
		// but in practice I see that repoPath is removed
		// before server had a chance to close the DB
		// and I see complains in log about DB.Close
		// I introduce this time delay as a crude hack
		time.Sleep(100 * time.Millisecond)
		os.RemoveAll(repoPath)
	}()

	daemonURL := "unix:" + filepath.Join(repoPath, "brig.socket")
	err = repo.Init(repo.InitOptions{
		BaseFolder:  repoPath,
		Owner:       name,
		BackendName: "mock",
		DaemonURL:   daemonURL,
	})
	require.Nil(t, err, stringify(err))

	srv, err := server.BootServer(
		repoPath,
		daemonURL,
		true,
>>>>>>> 4b5928da
	)
}

func withDaemonPair(t *testing.T, nameA, nameB string, fn func(ctlA, ctlB *client.Client)) {
	require.NoError(
		t,
		clienttest.WithDaemonPair(nameA, nameB, func(ctlA, ctlB *client.Client) error {
			fn(ctlA, ctlB)
			return nil
		}),
	)
}

func TestStageAndCat(t *testing.T) {
	withDaemon(t, "ali", func(ctl *client.Client) {
		fd, err := ioutil.TempFile("", "brig-dummy-data")
		path := fd.Name()
		defer os.RemoveAll(path)

		expected := testutil.CreateDummyBuf(2 * 1024 * 1024)
		require.Nil(t, err, stringify(err))
		_, err = fd.Write(expected)
		require.Nil(t, err, stringify(err))
		require.Nil(t, fd.Close())

		require.Nil(t, ctl.Stage(path, "/hello"))
		rw, err := ctl.Cat("hello", false)
		require.Nil(t, err, stringify(err))

		data, err := ioutil.ReadAll(rw)
		require.Nil(t, err, stringify(err))

		require.Equal(t, expected, data)
		require.Nil(t, rw.Close())
	})
}

func TestStageAndCatStream(t *testing.T) {
	withDaemon(t, "ali", func(ctl *client.Client) {
		const fileSize = 4 * 1024 * 1024
		r := io.LimitReader(&testutil.TenReader{}, fileSize)
		err := ctl.StageFromReader("/hello", r)
		require.NoError(t, err)

		// time.Sleep(time.Second)
		rw, err := ctl.Cat("/hello", false)
		require.NoError(t, err)

		n, err := io.Copy(&testutil.TenWriter{}, rw)
		require.NoError(t, err)
		require.Equal(t, int64(fileSize), n)
		require.NoError(t, rw.Close())
	})
}

func TestMkdir(t *testing.T) {
	withDaemon(t, "ali", func(ctl *client.Client) {
		// Create something nested with -p...
		require.Nil(t, ctl.Mkdir("/a/b/c", true))

		// Create it twice...
		require.Nil(t, ctl.Mkdir("/a/b/c", true))

		// Create something nested without -p
		err := ctl.Mkdir("/x/y/z", false)
		require.Contains(t, err.Error(), "No such file")

		require.Nil(t, ctl.Mkdir("/x", false))
		require.Nil(t, ctl.Mkdir("/x/y", false))
		require.Nil(t, ctl.Mkdir("/x/y/z", false))

		lst, err := ctl.List("/", -1)
		require.Nil(t, err, stringify(err))

		paths := []string{}
		for _, info := range lst {
			paths = append(paths, info.Path)
		}

		sort.Strings(paths)
		require.Equal(t, paths, []string{
			"/",
			"/a",
			"/a/b",
			"/a/b/c",
			"/x",
			"/x/y",
			"/x/y/z",
		})
	})
}

func TestSyncBasic(t *testing.T) {
	withDaemonPair(t, "ali", "bob", func(aliCtl, bobCtl *client.Client) {
		err := aliCtl.StageFromReader("/ali_file", bytes.NewReader([]byte{42}))
		require.NoError(t, err)

		err = bobCtl.StageFromReader("/bob_file", bytes.NewReader([]byte{23}))
		require.NoError(t, err)

		_, err = aliCtl.Sync("bob", true)
		require.NoError(t, err)

		_, err = bobCtl.Sync("ali", true)
		require.NoError(t, err)

		// We cannot query the file contents, since the mock backend
		// does not yet store the file content anywhere.
		bobFileStat, err := aliCtl.Stat("/bob_file")
		require.NoError(t, err)
		require.Equal(t, "/bob_file", bobFileStat.Path)

		aliFileStat, err := bobCtl.Stat("/ali_file")
		require.NoError(t, err)
		require.Equal(t, "/ali_file", aliFileStat.Path)
	})
}

func pathsFromListing(l []client.StatInfo) []string {
	result := []string{}
	for _, entry := range l {
		result = append(result, entry.Path)
	}

	return result
}

func TestSyncConflict(t *testing.T) {
	withDaemonPair(t, "ali", "bob", func(aliCtl, bobCtl *client.Client) {
		// Create two files with the same content on both sides:
		err := aliCtl.StageFromReader("/README", bytes.NewReader([]byte{42}))
		require.Nil(t, err, stringify(err))

		err = bobCtl.StageFromReader("/README", bytes.NewReader([]byte{42}))
		require.Nil(t, err, stringify(err))

		// Sync and check if the files are still equal:
		_, err = bobCtl.Sync("ali", true)
		require.Nil(t, err, stringify(err))

		aliFileStat, err := aliCtl.Stat("/README")
		require.Nil(t, err, stringify(err))
		bobFileStat, err := bobCtl.Stat("/README")
		require.Nil(t, err, stringify(err))
		require.Equal(t, aliFileStat.ContentHash, bobFileStat.ContentHash)

		// Modify bob's side only. A sync should have no effect.
		err = bobCtl.StageFromReader("/README", bytes.NewReader([]byte{43}))
		require.Nil(t, err, stringify(err))

		_, err = bobCtl.Sync("ali", true)
		require.Nil(t, err, stringify(err))

		bobFileStat, err = bobCtl.Stat("/README")
		require.Nil(t, err, stringify(err))

		require.NotEqual(t, aliFileStat.ContentHash, bobFileStat.ContentHash)

		// Modify ali's side additionally. Now we should get a conflicting file.
		err = aliCtl.StageFromReader("/README", bytes.NewReader([]byte{41}))
		require.Nil(t, err, stringify(err))

		dirs, err := bobCtl.List("/", -1)
		require.Nil(t, err, stringify(err))
		require.Equal(t, []string{"/", "/README"}, pathsFromListing(dirs))

		_, err = bobCtl.Sync("ali", true)
		require.Nil(t, err, stringify(err))

		dirs, err = bobCtl.List("/", -1)
		require.Nil(t, err, stringify(err))
		require.Equal(
			t,
			[]string{"/", "/README", "/README.conflict.0"},
			pathsFromListing(dirs),
		)
	})
}

func TestSyncSeveralTimes(t *testing.T) {
	withDaemonPair(t, "ali", "bob", func(aliCtl, bobCtl *client.Client) {
		err := aliCtl.StageFromReader("/ali_file_1", bytes.NewReader([]byte{1}))
		require.Nil(t, err, stringify(err))

		_, err = bobCtl.Sync("ali", true)
		require.Nil(t, err, stringify(err))

		dirs, err := bobCtl.List("/", -1)
		require.Nil(t, err, stringify(err))
		require.Equal(
			t,
			[]string{"/", "/ali_file_1"},
			pathsFromListing(dirs),
		)

		err = aliCtl.StageFromReader("/ali_file_2", bytes.NewReader([]byte{2}))
		require.Nil(t, err, stringify(err))

		_, err = bobCtl.Sync("ali", true)

		require.Nil(t, err, stringify(err))

		dirs, err = bobCtl.List("/", -1)
		require.Nil(t, err, stringify(err))
		require.Equal(
			t,
			[]string{"/", "/ali_file_1", "/ali_file_2"},
			pathsFromListing(dirs),
		)

		err = aliCtl.StageFromReader("/ali_file_3", bytes.NewReader([]byte{3}))
		require.Nil(t, err, stringify(err))

		_, err = bobCtl.Sync("ali", true)
		require.Nil(t, err, stringify(err))

		dirs, err = bobCtl.List("/", -1)
		require.Nil(t, err, stringify(err))
		require.Equal(
			t,
			[]string{"/", "/ali_file_1", "/ali_file_2", "/ali_file_3"},
			pathsFromListing(dirs),
		)
	})
}

func TestSyncPartial(t *testing.T) {
	withDaemonPair(t, "ali", "bob", func(aliCtl, bobCtl *client.Client) {
		aliWhoami, err := aliCtl.Whoami()
		require.Nil(t, err, stringify(err))

		bobWhoami, err := bobCtl.Whoami()
		require.Nil(t, err, stringify(err))

		require.Nil(t, aliCtl.RemoteSave([]client.Remote{
			{
				Name:        "bob",
				Fingerprint: bobWhoami.Fingerprint,
				Folders: []client.RemoteFolder{
					{
						Folder: "/photos",
					},
				},
			},
		}))

		require.Nil(t, bobCtl.RemoteSave([]client.Remote{
			{
				Name:        "ali",
				Fingerprint: aliWhoami.Fingerprint,
				Folders: []client.RemoteFolder{
					{
						Folder: "/photos",
					},
				},
			},
		}))

		err = aliCtl.StageFromReader("/docs/ali_secret.txt", bytes.NewReader([]byte{0}))
		require.Nil(t, err, stringify(err))
		err = aliCtl.StageFromReader("/photos/ali.png", bytes.NewReader([]byte{42}))
		require.Nil(t, err, stringify(err))

		err = bobCtl.StageFromReader("/docs/bob_secret.txt", bytes.NewReader([]byte{0}))
		require.Nil(t, err, stringify(err))
		err = bobCtl.StageFromReader("/photos/bob.png", bytes.NewReader([]byte{23}))
		require.Nil(t, err, stringify(err))

		_, err = aliCtl.Sync("bob", true)
		require.Nil(t, err, stringify(err))

		_, err = bobCtl.Sync("ali", true)
		require.Nil(t, err, stringify(err))

		// We cannot query the file contents, since the mock backend
		// does not yet store the file content anywhere.
		aliLs, err := aliCtl.List("/", -1)
		require.Nil(t, err, stringify(err))

		aliPaths := []string{}
		for _, entry := range aliLs {
			aliPaths = append(aliPaths, entry.Path)
		}

		bobLs, err := bobCtl.List("/", -1)
		require.Nil(t, err, stringify(err))

		bobPaths := []string{}
		for _, entry := range bobLs {
			bobPaths = append(bobPaths, entry.Path)
		}

		require.Equal(
			t,
			[]string{
				"/",
				"/docs",
				"/photos",
				"/docs/ali_secret.txt",
				"/photos/ali.png",
				"/photos/bob.png",
			},
			aliPaths,
		)

		require.Equal(
			t,
			[]string{
				"/",
				"/docs",
				"/photos",
				"/docs/bob_secret.txt",
				"/photos/ali.png",
				"/photos/bob.png",
			},
			bobPaths,
		)
	})
}

func TestSyncMovedFile(t *testing.T) {
	withDaemonPair(t, "ali", "bob", func(aliCtl, bobCtl *client.Client) {
		require.NoError(t, aliCtl.StageFromReader("/ali-file", bytes.NewReader([]byte{1, 2, 3})))
		require.NoError(t, bobCtl.StageFromReader("/bob-file", bytes.NewReader([]byte{4, 5, 6})))

		aliDiff, err := aliCtl.Sync("bob", true)
		require.NoError(t, err)

		bobDiff, err := bobCtl.Sync("ali", true)
		require.NoError(t, err)

		require.Equal(t, aliDiff.Added[0].Path, "/bob-file")
		require.Equal(t, bobDiff.Added[0].Path, "/ali-file")

		require.NoError(t, aliCtl.Move("/ali-file", "/bali-file"))

		bobDiffAfter, err := bobCtl.Sync("ali", true)
		require.NoError(t, err)

		require.Len(t, bobDiffAfter.Added, 0)
		require.Len(t, bobDiffAfter.Removed, 0)
		require.Len(t, bobDiffAfter.Moved, 1)
	})
}

// Regression test for:
// https://github.com/sahib/brig/issues/56
func TestSyncRemovedFile(t *testing.T) {
	log.SetLevel(log.DebugLevel)
	withDaemonPair(t, "ali", "bob", func(aliCtl, bobCtl *client.Client) {
		require.NoError(t, aliCtl.StageFromReader("/testfile", bytes.NewReader([]byte{1, 2, 3})))

		// Bob should get the /testfile now.
		bobDiff, err := bobCtl.Sync("ali", true)
		require.NoError(t, err)

		require.Equal(t, 1, len(bobDiff.Added))
		require.Equal(t, bobDiff.Added[0].Path, "/testfile")

		require.NoError(t, bobCtl.StageFromReader("/testfile", bytes.NewReader([]byte{3, 2, 1})))
		require.NoError(t, bobCtl.MakeCommit("bob changed testfile"))

		// Remove the file at ali:
		require.NoError(t, aliCtl.Remove("/testfile"))
		require.NoError(t, aliCtl.MakeCommit("removed testfile"))

		// Sync and hope that we don't get the file back from bob:
		aliDiff, err := aliCtl.Sync("bob", true)
		require.NoError(t, err)

		// Check if something was added.
		require.Equal(t, 0, len(aliDiff.Added))

		// ...but also checked it's not marked as removed:
		require.Equal(t, 0, len(aliDiff.Removed))

		_, err = aliCtl.Stat("/testfile")
		require.Error(t, err)
	})
}

func TestHints(t *testing.T) {
	withDaemon(t, "ali", func(ctl *client.Client) {
		// Add hint for directory.

		path := "/public/cat-meme.png"
		expected := testutil.CreateDummyBuf(1024 * 1024)
		require.NoError(t, ctl.Mkdir("/public", true))
		require.NoError(t, ctl.StageFromReader(path, bytes.NewReader(expected)))

		info, err := ctl.Stat(path)
		require.NoError(t, err)

		defHints := hints.Default()
		require.Equal(t, string(defHints.CompressionAlgo), info.Hint.CompressionAlgo)
		require.Equal(t, string(defHints.EncryptionAlgo), info.Hint.EncryptionAlgo)
		require.Equal(t, false, info.IsRaw)

		none := "none"
		require.NoError(t, ctl.HintSet("/public", &none, &none))

		info, err = ctl.Stat(path)
		require.NoError(t, err)

		require.Equal(t, "none", info.Hint.CompressionAlgo)
		require.Equal(t, "none", info.Hint.EncryptionAlgo)
		require.Equal(t, false, info.IsRaw)

		require.NoError(t, ctl.RecodeStream("/public"))

		info, err = ctl.Stat(path)
		require.NoError(t, err)

		require.Equal(t, "none", info.Hint.CompressionAlgo)
		require.Equal(t, "none", info.Hint.EncryptionAlgo)
		require.Equal(t, true, info.IsRaw)

		// Make sure it did not scramble the data:
		stream, err := ctl.Cat(path, true)
		require.NoError(t, err)
		got, err := ioutil.ReadAll(stream)
		require.NoError(t, err)
		require.Equal(t, expected, got)
	})
}<|MERGE_RESOLUTION|>--- conflicted
+++ resolved
@@ -4,17 +4,13 @@
 	"bytes"
 	"io"
 	"io/ioutil"
+	"os"
 	"sort"
 	"testing"
 
-<<<<<<< HEAD
 	"github.com/sahib/brig/client"
 	"github.com/sahib/brig/client/clienttest"
-=======
-	"github.com/sahib/brig/repo"
-	"github.com/sahib/brig/server"
 	"github.com/sahib/brig/repo/hints"
->>>>>>> 4b5928da
 	colorLog "github.com/sahib/brig/util/log"
 	"github.com/sahib/brig/util/testutil"
 	log "github.com/sirupsen/logrus"
@@ -36,7 +32,6 @@
 	return err.Error()
 }
 
-<<<<<<< HEAD
 func withDaemon(t *testing.T, name string, fn func(ctl *client.Client)) {
 	require.NoError(
 		t,
@@ -44,38 +39,6 @@
 			fn(ctl)
 			return nil
 		}),
-=======
-func withDaemon(t *testing.T, name string, fn func(ctl *Client)) {
-	repoPath, err := ioutil.TempDir("", "brig-client-repo")
-	require.Nil(t, err)
-
-	defer func() {
-		// Somehow there is race condition between 
-		// srv.Close() from the defer at the very end 
-		// os.RemoveAll(repoPath).
-		// Theoretically, `go` should have closed server
-		// but in practice I see that repoPath is removed
-		// before server had a chance to close the DB
-		// and I see complains in log about DB.Close
-		// I introduce this time delay as a crude hack
-		time.Sleep(100 * time.Millisecond)
-		os.RemoveAll(repoPath)
-	}()
-
-	daemonURL := "unix:" + filepath.Join(repoPath, "brig.socket")
-	err = repo.Init(repo.InitOptions{
-		BaseFolder:  repoPath,
-		Owner:       name,
-		BackendName: "mock",
-		DaemonURL:   daemonURL,
-	})
-	require.Nil(t, err, stringify(err))
-
-	srv, err := server.BootServer(
-		repoPath,
-		daemonURL,
-		true,
->>>>>>> 4b5928da
 	)
 }
 
